--- conflicted
+++ resolved
@@ -2,11 +2,7 @@
 
 on:
   schedule:
-<<<<<<< HEAD
     - cron: "0 8 1 * *"  # 1st day at 08:00 in your configured TZ
-=======
-    - cron: "0 8 1 * *"  # 1st day 08:00 in your TZ below
->>>>>>> 67bf1daa
   workflow_dispatch:
     inputs:
       input_dir:
@@ -32,10 +28,7 @@
           pip install "team-digest>=1.1.6,<2"
 
       - name: Resolve INPUT_DIR (override → repo var → logs/)
-<<<<<<< HEAD
         shell: bash
-=======
->>>>>>> 67bf1daa
         run: |
           set -euo pipefail
           CANDIDATE="${{ github.event.inputs.input_dir }}"
@@ -43,9 +36,8 @@
             CANDIDATE="${{ vars.DIGEST_INPUT_DIR }}"
           fi
           [ -z "$CANDIDATE" ] && CANDIDATE="logs"
-<<<<<<< HEAD
           if [ -d "$CANDIDATE" ]; then INPUT_DIR="$CANDIDATE";
-          elif [ -d "$GITHUB_WORKSPACE/$CANDIDATE" ]; then INPUT_DIR="$GITHUB_WORKSPACE/$CANDIDATE";
+          elif [ -d "$GITHUB_WORKSPACE/$CANDIDATE" ] ; then INPUT_DIR="$GITHUB_WORKSPACE/$CANDIDATE";
           else INPUT_DIR="$CANDIDATE"; fi
           echo "Resolved INPUT_DIR=$INPUT_DIR"
           echo "INPUT_DIR=$INPUT_DIR" >> "$GITHUB_ENV"
@@ -54,7 +46,7 @@
         shell: bash
         run: |
           set -euo pipefail
-          python -c "import os,re,io,datetime as dt,time,pathlib as p; \
+          python -c "import os,re,io,datetime as dt,pathlib as p; \
             root=p.Path(os.environ['INPUT_DIR']); \
             pat=re.compile(r'^notes-(\\d{4}-\\d{2}-\\d{2})\\.(md|markdown|txt)$', re.I); \
             sect={'summary','decisions','actions','risks','dependencies','notes'}; \
@@ -106,45 +98,15 @@
 
       - name: Generate monthly digest
         shell: bash
-=======
-          if [ -d "$CANDIDATE" ]; then
-            INPUT_DIR="$CANDIDATE"
-          elif [ -d "$GITHUB_WORKSPACE/$CANDIDATE" ]; then
-            INPUT_DIR="$GITHUB_WORKSPACE/$CANDIDATE"
-          else
-            INPUT_DIR="$CANDIDATE"
-          fi
-          echo "Resolved INPUT_DIR=$INPUT_DIR"
-          echo "INPUT_DIR=$INPUT_DIR" >> "$GITHUB_ENV"
-
-      - name: Compute previous calendar month
-        run: |
-          set -euo pipefail
-          FIRST_THIS=$(date -u +%Y-%m-01)
-          LAST_PREV=$(date -u -d "$FIRST_THIS - 1 day" +%Y-%m-%d)
-          FROM=$(date -u -d "$(date -u -d "$LAST_PREV" +%Y-%m)-01" +%Y-%m-%d)
-          TO="$LAST_PREV"
-          echo "FROM=$FROM" >> "$GITHUB_ENV"
-          echo "TO=$TO" >> "$GITHUB_ENV"
-
-      - name: Generate monthly digest
->>>>>>> 67bf1daa
         run: |
           set -euo pipefail
           mkdir -p outputs
           team-digest --input "$INPUT_DIR" --from "$FROM" --to "$TO" --format md -o outputs/monthly.md
-<<<<<<< HEAD
           echo '---- Preview (first 60 lines) ----'
           head -n 60 outputs/monthly.md || true
 
       - name: Resolve Slack webhook (optional)
         shell: bash
-=======
-          echo '---- Preview (first 40 lines) ----'
-          head -n 40 outputs/monthly.md || true
-
-      - name: Resolve Slack webhook (optional)
->>>>>>> 67bf1daa
         run: |
           set -euo pipefail
           if [ -n "${{ secrets.SLACK_WEBHOOK_URL }}" ]; then
@@ -157,10 +119,7 @@
 
       - name: Post to Slack (if webhook is set)
         if: env.SLACK_WEBHOOK != ''
-<<<<<<< HEAD
         shell: bash
-=======
->>>>>>> 67bf1daa
         run: |
           set -euo pipefail
           PAYLOAD=$(jq -Rs --arg pre '```' '{text: ($pre + . + $pre)}' < outputs/monthly.md)
