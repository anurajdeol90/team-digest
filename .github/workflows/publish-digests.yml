--- conflicted
+++ resolved
@@ -1,4 +1,4 @@
-﻿name: Publish Digests to GitHub Pages
+name: Publish Digests to GitHub Pages
 
 on:
   workflow_dispatch:
@@ -25,23 +25,14 @@
       - name: Configure Pages
         uses: actions/configure-pages@v5
 
-<<<<<<< HEAD
       - name: Build site (copy site, copy md, generate digests.js, index)
-=======
-      - name: Build site (copy md, add viewer, build index)
->>>>>>> 5a420aa2
         shell: bash
         run: |
           set -euo pipefail
           mkdir -p public
-<<<<<<< HEAD
           # 1) Copy static site (index.html, viewer.html, etc.)
           cp -r site/* public/ 2>/dev/null || true
           # 2) Copy digests
-=======
-
-          # 1) Copy digests if any (keep raw .md files)
->>>>>>> 5a420aa2
           if [ -d outputs ]; then
             cp -r outputs/* public/ || true
           fi
@@ -67,55 +58,7 @@
           fi
           echo "];" >> public/digests.js
 
-<<<<<<< HEAD
           # 4) Finalize
-=======
-          # 2) Create a simple Markdown viewer (client-side render with marked.js)
-          : > public/viewer.html
-          echo '<!doctype html>'                                   >> public/viewer.html
-          echo '<meta charset="utf-8">'                            >> public/viewer.html
-          echo '<meta name="viewport" content="width=device-width, initial-scale=1">' >> public/viewer.html
-          echo '<title>Digest Viewer</title>'                      >> public/viewer.html
-          echo '<link rel="stylesheet" href="https://cdn.jsdelivr.net/npm/water.css@2/out/water.css">' >> public/viewer.html
-          echo '<main id="app"><p>Loading…</p></main>'             >> public/viewer.html
-          echo '<script src="https://cdn.jsdelivr.net/npm/marked/marked.min.js"></script>' >> public/viewer.html
-          echo '<script>'                                           >> public/viewer.html
-          echo '  const params = new URLSearchParams(location.search);' >> public/viewer.html
-          echo '  const file = params.get("file");'                 >> public/viewer.html
-          echo '  const app = document.getElementById("app");'      >> public/viewer.html
-          echo '  if (!file) { app.innerHTML = "<h1>No file provided</h1><p>Use ?file=FILENAME.md</p>"; }' >> public/viewer.html
-          echo '  else fetch(file).then(r => {'                     >> public/viewer.html
-          echo '    if (!r.ok) throw new Error("Failed to load "+file);' >> public/viewer.html
-          echo '    return r.text();'                               >> public/viewer.html
-          echo '  }).then(md => {'                                  >> public/viewer.html
-          echo '    document.title = file + " — Team Digest";'      >> public/viewer.html
-          echo '    app.innerHTML = marked.parse(md);'              >> public/viewer.html
-          echo '  }).catch(e => {'                                  >> public/viewer.html
-          echo '    app.innerHTML = "<h1>Error</h1><pre>"+e+"</pre>";' >> public/viewer.html
-          echo '  });'                                              >> public/viewer.html
-          echo '</script>'                                          >> public/viewer.html
-
-          # 3) Build index linking to viewer.html (newest first) + raw .md link
-          : > public/index.html
-          echo '<!doctype html>'                                    >> public/index.html
-          echo '<meta charset="utf-8"><meta name="viewport" content="width=device-width, initial-scale=1">' >> public/index.html
-          echo '<title>Team Digests</title>'                        >> public/index.html
-          echo '<link rel="stylesheet" href="https://cdn.jsdelivr.net/npm/water.css@2/out/water.css">' >> public/index.html
-          echo '<h1>Team Digests</h1>'                              >> public/index.html
-          echo '<p>Browse recent digests below.</p>'                >> public/index.html
-          echo '<ul>'                                               >> public/index.html
-          if ls outputs/*.md >/dev/null 2>&1; then
-            for f in $(ls -1 outputs/*.md | xargs -n1 basename | sort -r); do
-              html="viewer.html?file=$f"
-              echo "<li><a href=\"./$html\">$f</a> &nbsp; <small>(<a href=\"./$f\">raw .md</a>)</small></li>" >> public/index.html
-            done
-          else
-            echo '<li>No digests found yet.</li>'                   >> public/index.html
-          fi
-          echo '</ul>'                                              >> public/index.html
-
-          # Serve files as-is and print listing
->>>>>>> 5a420aa2
           touch public/.nojekyll
           echo "=== public listing ==="
           ls -la public
